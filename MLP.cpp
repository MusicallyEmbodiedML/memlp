--- conflicted
+++ resolved
@@ -29,17 +29,14 @@
 #include <random>
 
 
-<<<<<<< HEAD
-=======
 #if !defined(ARDUINO)
 #include <stdio.h>
 #else
 #include <Arduino.h>
-// #define PICO_BENCHMARK
-#endif
-
-
->>>>>>> ab87198f
+#define PICO_BENCHMARK
+#endif
+
+
 
 //desired call syntax :  MLP({64*64,20,4}, {"sigmoid", "linear"},
 template<typename T>
@@ -331,17 +328,10 @@
 #if !defined(ARDUINO)
     ReportFinish(i, current_iteration_cost_function);
 #else
-<<<<<<< HEAD
-    //Serial.print("### Training ended, iteration ");
-    //Serial.print(i);
-    //Serial.print(", loss ");
-    //Serial.println(current_iteration_cost_function, 10);
-=======
     // Serial.print("### Training ended, iteration ");
     // Serial.print(i);
     // Serial.print(", loss ");
     // Serial.println(current_iteration_cost_function, 10);
->>>>>>> ab87198f
 #endif
 
     return current_iteration_cost_function;
