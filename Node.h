--- conflicted
+++ resolved
@@ -31,10 +31,6 @@
 #include <algorithm>
 
 #include "pico.h"
-<<<<<<< HEAD
-=======
-#include "pico/time.h"
->>>>>>> ab87198f
 
 #define CONSTANT_WEIGHT_INITIALIZATION 0
 
@@ -183,11 +179,7 @@
      * @param alphaInv Learning rate for current weights (typically 1-alpha)
      */
     void __force_inline SmoothUpdateWeights(std::vector<T> & incomingWeights, const float alpha, const float alphaInv) {
-<<<<<<< HEAD
         assert(incomingWeights.size() == m_weights.size());
-=======
-        // assert(incomingWeights.size() == m_weights.size());
->>>>>>> ab87198f
         for(size_t i = 0; i < m_weights.size(); i++) {
             m_weights[i] = (alphaInv * m_weights[i]) + (alpha * incomingWeights[i]);
             // #sleep_us(50);
@@ -225,7 +217,7 @@
         for(size_t j=0; j < input.size(); j++) {
           res += input[j] * m_weights[j];
         }
-    
+
         // *output = res;
         inner_prod = res;
 
